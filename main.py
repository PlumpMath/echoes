--- conflicted
+++ resolved
@@ -1,11 +1,6 @@
-<<<<<<< HEAD
 from __future__ import division
 
-from pyglet.gl import *
-from pyglet.window import key
 import sys
-=======
->>>>>>> 50c6dd23
 import math
 import random
 import time
@@ -21,10 +16,6 @@
 # Size of sectors used to ease block loading.
 SECTOR_SIZE = 16
 
-<<<<<<< HEAD
-if sys.version_info[0] >= 3:
-    xrange = range
-=======
 WALKING_SPEED = 5
 FLYING_SPEED = 15
 
@@ -41,7 +32,9 @@
 TERMINAL_VELOCITY = 50
 
 PLAYER_HEIGHT = 2
->>>>>>> 50c6dd23
+
+if sys.version_info[0] >= 3:
+    xrange = range
 
 def cube_vertices(x, y, z, n):
     """ Return the vertices of the cube at position x, y, z with size 2*n.
